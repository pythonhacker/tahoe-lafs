# Note: please minimize imports in this file. In particular, do not import
# any module from Tahoe-LAFS or its dependencies, and do not import any
# modules at all at global level. That includes setuptools and pkg_resources.
# It is ok to import modules from the Python Standard Library if they are
# always available, or the import is protected by try...except ImportError.

# The semantics for requirement specs changed incompatibly in setuptools 8,
# which now follows PEP 440. The requirements used in this file must be valid
# under both the old and new semantics. That can be achieved by limiting
# requirement specs to one of the following forms:
#
#   * >= X, <= Y where X < Y
#   * >= X, != Y, != Z, ... where X < Y < Z...
#
# (In addition, check_requirement in allmydata/__init__.py only supports
# >=, <= and != operators.)

install_requires = [
    # we don't need much out of setuptools, but the __init__.py stuff does
    # need pkg_resources . We use >=11.3 here because that's what
    # "cryptography" requires (which is a sub-dependency of TLS-using
    # packages), so there's no point in requiring less.
    "setuptools >= 11.3",

    "zfec >= 1.1.0",

    # Feisty has simplejson 1.4
    "simplejson >= 1.4",

    # zope.interface >= 3.6.0 is required for Twisted >= 12.1.0.
    # zope.interface 3.6.3 and 3.6.4 are incompatible with Nevow (#1435).
<<<<<<< HEAD
    "zope.interface == 3.6.0, == 3.6.1, == 3.6.2, >= 3.6.5",

    # * On Windows we need at least Twisted 9.0 to avoid an indirect
    #   dependency on pywin32.
    # * On Linux we need at least Twisted 10.1.0 for inotify support used by
    #   the drop-upload frontend.
    # * We also need Twisted 10.1 for the FTP frontend in order for Twisted's
    #   FTP server to support asynchronous close.
    # * The cloud backend depends on Twisted 10.2.0 which includes the fix to
    #   https://twistedmatrix.com/trac/ticket/411
    # * The SFTP frontend depends on Twisted 11.0.0 to fix the SSH server
    #   rekeying bug http://twistedmatrix.com/trac/ticket/4395
    # * The cloud backend depends on Twisted 12.1.0 for HTTPConnectionPool.
    # * IPv6 support will also depend on Twisted 12.1.0.
    #
    "Twisted >= 12.1.0",
=======
    "zope.interface >= 3.6.0, != 3.6.3, != 3.6.4",
>>>>>>> 01b09f3b

    # * foolscap < 0.5.1 had a performance bug which spent O(N**2) CPU for
    #   transferring large mutable files of size N.
    # * foolscap < 0.6 is incompatible with Twisted 10.2.0.
    # * foolscap 0.6.1 quiets a DeprecationWarning.
<<<<<<< HEAD
    # * foolscap < 0.6.3 is incompatible with Twisted-11.1.0 and newer.
    # * foolscap 0.8.0 generates 2048-bit RSA-with-SHA-256 signatures,
    #   rather than 1024-bit RSA-with-MD5. This also allows us to work
    #   with a FIPS build of OpenSSL.
    # * pyOpenSSL is required by foolscap for it (foolscap) to provide secure
    #   connections. Foolscap doesn't reliably declare this dependency in a
    #   machine-readable way, so we need to declare a dependency on pyOpenSSL
    #   ourselves. Tahoe-LAFS doesn't *really* depend directly on pyOpenSSL,
    #   so if something changes in the relationship between foolscap and
    #   pyOpenSSL, such as foolscap requiring a specific version of
    #   pyOpenSSL, or foolscap switching from pyOpenSSL to a different crypto
    #   library, we need to update this declaration here.
    #
    "foolscap >= 0.8.0",
    "pyOpenSSL >= 0.13",

    "Nevow >= 0.6.0",

    # Needed for SFTP. pyasn1 is needed by twisted.conch in Twisted >= 9.0.
    # pycrypto 2.2 doesn't work due to https://bugs.launchpad.net/pycrypto/+bug/620253
    # pycrypto 2.4 doesn't work due to https://bugs.launchpad.net/pycrypto/+bug/881130
    "pycrypto == 2.1.0, == 2.3, >= 2.4.1",
    "pyasn1 >= 0.1.8",

    # <http://www.voidspace.org.uk/python/mock/>, 0.8.0 provides "call"
    # mock 1.1.x seems to cause problems on several buildslaves.
    "mock >= 0.8.0, <= 1.0.1",
=======
    # * foolscap < 0.6.3 is incompatible with Twisted 11.1.0 and newer.
    # * foolscap 0.8.0 generates 2048-bit RSA-with-SHA-256 signatures,
    #   rather than 1024-bit RSA-with-MD5. This also allows us to work
    #   with a FIPS build of OpenSSL.
    "foolscap >= 0.10.1",

    # Needed for SFTP.
    # pycrypto 2.2 doesn't work due to <https://bugs.launchpad.net/pycrypto/+bug/620253>
    # pycrypto 2.4 doesn't work due to <https://bugs.launchpad.net/pycrypto/+bug/881130>
    "pycrypto >= 2.1.0, != 2.2, != 2.4",
>>>>>>> 01b09f3b

    # pycryptopp-0.6.0 includes ed25519
    "pycryptopp >= 0.6.0",

<<<<<<< HEAD
    # needed for cloud backend
    "txAWS == 0.2.1.post5",
    "oauth2client == 1.1.0",

    # Will be needed to test web apps, but not yet. See #1001.
    #"windmill >= 1.3",

=======
    "service-identity",         # this is needed to suppress complaints about being unable to verify certs
    "characteristic >= 14.0.0", # latest service-identity depends on this version
    "pyasn1 >= 0.1.8",          # latest pyasn1-modules depends on this version
    "pyasn1-modules >= 0.0.5",  # service-identity depends on this

    # * On Linux we need at least Twisted 10.1.0 for inotify support
    #   used by the drop-upload frontend.
    # * We also need Twisted 10.1.0 for the FTP frontend in order for
    #   Twisted's FTP server to support asynchronous close.
    # * The SFTP frontend depends on Twisted 11.0.0 to fix the SSH server
    #   rekeying bug <https://twistedmatrix.com/trac/ticket/4395>
    # * The FTP frontend depends on Twisted >= 11.1.0 for
    #   filepath.Permissions
    # * Nevow 0.11.1 depends on Twisted >= 13.0.0.
    # * The SFTP frontend and manhole depend on the conch extra. However, we
    #   can't explicitly declare that without an undesirable dependency on gmpy,
    #   as explained in ticket #2740.
    # * Due to a setuptools bug, we need to declare a dependency on the tls
    #   extra even though we only depend on it via foolscap.

    # * Twisted >= 15.1.0 is the first version that provided the [tls] extra.
    #   Note to OS backporters: we don't really need anything newer than
    #   13.0.0 yet, so if this is inconvenient, feel free to downgrade this
    #   dependency to "Twisted >= 13.0.0" as long as your OS package declares
    #   a dependency on everything that Twisted needs to provide TLS support.
    "Twisted[tls] >= 15.1.0",

    # We need Nevow >= 0.11.1 which can be installed using pip.
    "Nevow >= 0.11.1",

    # * pyOpenSSL is required in order for foolscap to provide secure connections.
    #   Since foolscap doesn't reliably declare this dependency in a machine-readable
    #   way, we need to declare a dependency on pyOpenSSL ourselves. Tahoe-LAFS does
    #   not *directly* depend on pyOpenSSL.
    # * pyOpenSSL >= 0.13 is needed in order to avoid
    #   <https://tahoe-lafs.org/trac/tahoe-lafs/ticket/2005>, and also to check the
    #   version of OpenSSL that pyOpenSSL is using.
    # * pyOpenSSL >= 0.14 is needed in order to avoid
    #   <https://tahoe-lafs.org/trac/tahoe-lafs/ticket/2474>.
    "pyOpenSSL >= 0.14",
>>>>>>> 01b09f3b
]

# Includes some indirect dependencies, but does not include allmydata.
# These are in the order they should be listed by --version, etc.
package_imports = [
<<<<<<< HEAD
    # package name      module name
    ('foolscap',        'foolscap'),
    ('pycryptopp',      'pycryptopp'),
    ('zfec',            'zfec'),
    ('Twisted',         'twisted'),
    ('Nevow',           'nevow'),
    ('zope.interface',  'zope.interface'),
    ('python',          None),
    ('platform',        None),
    ('pyOpenSSL',       'OpenSSL'),
    ('simplejson',      'simplejson'),
    ('pycrypto',        'Crypto'),
    ('pyasn1',          'pyasn1'),
    ('mock',            'mock'),
    ('txAWS',           'txaws'),
    ('oauth2client',    'oauth2client'),
    ('python-dateutil', 'dateutil'),
    ('httplib2',        'httplib2'),
    ('python-gflags',   'gflags'),
]

# Packages we cannot find a version number for by importing.
not_import_versionable_packages = ('zope.interface', 'mock', 'pyasn1', 'python-gflags')

# Packages that pkg_resources might report, but we don't care about checking their version.
ignorable_packages = ('argparse', 'pyutil', 'zbase32', 'distribute', 'twisted-web', 'twisted-core', 'twisted-conch', 'six')


def require_more():
    import sys
=======
    # package name       module name
    ('foolscap',         'foolscap'),
    ('pycryptopp',       'pycryptopp'),
    ('zfec',             'zfec'),
    ('Twisted',          'twisted'),
    ('Nevow',            'nevow'),
    ('zope.interface',   'zope.interface'),
    ('python',           None),
    ('platform',         None),
    ('pyOpenSSL',        'OpenSSL'),
    ('OpenSSL',          None),
    ('simplejson',       'simplejson'),
    ('pycrypto',         'Crypto'),
    ('pyasn1',           'pyasn1'),
    ('service-identity', 'service_identity'),
    ('characteristic',   'characteristic'),
    ('pyasn1-modules',   'pyasn1_modules'),
    ('cryptography',     'cryptography'),
    ('cffi',             'cffi'),
    ('six',              'six'),
    ('enum34',           'enum'),
    ('pycparser',        'pycparser'),
]

# Dependencies for which we don't know how to get a version number at run-time.
not_import_versionable = [
    'zope.interface',
]

# Dependencies reported by pkg_resources that we can safely ignore.
ignorable = [
    'argparse',
    'pyutil',
    'zbase32',
    'distribute',
    'twisted-web',
    'twisted-core',
    'twisted-conch',
]

import sys
>>>>>>> 01b09f3b

# Don't try to get the version number of setuptools in frozen builds, because
# that triggers 'site' processing that causes failures. Note that frozen
# builds still (unfortunately) import pkg_resources in .tac files, so the
# entry for setuptools in install_requires above isn't conditional.
if not hasattr(sys, 'frozen'):
    package_imports.append(('setuptools', 'setuptools'))

if sys.platform == "win32":
    install_requires.append('pypiwin32')
    package_imports.append(('pypiwin32', 'win32api'))

setup_requires = []


# These are suppressed globally:

global_deprecation_messages = [
    "BaseException.message has been deprecated as of Python 2.6",
    "twisted.internet.interfaces.IFinishableConsumer was deprecated in Twisted 11.1.0: Please use IConsumer (and IConsumer.unregisterProducer) instead.",
    "twisted.internet.interfaces.IStreamClientEndpointStringParser was deprecated in Twisted 14.0.0: This interface has been superseded by IStreamClientEndpointStringParserWithReactor.",
]

# These are suppressed while importing dependencies:

deprecation_messages = [
    "the sha module is deprecated; use the hashlib module instead",
    "object.__new__\(\) takes no parameters",
    "The popen2 module is deprecated.  Use the subprocess module.",
    "the md5 module is deprecated; use hashlib instead",
    "twisted.web.error.NoResource is deprecated since Twisted 9.0.  See twisted.web.resource.NoResource.",
    "the sets module is deprecated",
]

runtime_warning_messages = [
    "Not using mpz_powm_sec.  You should rebuild using libgmp >= 5 to avoid timing attack vulnerability.",
]

warning_imports = [
    'nevow',
    'twisted.persisted.sob',
    'twisted.python.filepath',
    'Crypto.Hash.SHA',
]<|MERGE_RESOLUTION|>--- conflicted
+++ resolved
@@ -29,60 +29,12 @@
 
     # zope.interface >= 3.6.0 is required for Twisted >= 12.1.0.
     # zope.interface 3.6.3 and 3.6.4 are incompatible with Nevow (#1435).
-<<<<<<< HEAD
-    "zope.interface == 3.6.0, == 3.6.1, == 3.6.2, >= 3.6.5",
-
-    # * On Windows we need at least Twisted 9.0 to avoid an indirect
-    #   dependency on pywin32.
-    # * On Linux we need at least Twisted 10.1.0 for inotify support used by
-    #   the drop-upload frontend.
-    # * We also need Twisted 10.1 for the FTP frontend in order for Twisted's
-    #   FTP server to support asynchronous close.
-    # * The cloud backend depends on Twisted 10.2.0 which includes the fix to
-    #   https://twistedmatrix.com/trac/ticket/411
-    # * The SFTP frontend depends on Twisted 11.0.0 to fix the SSH server
-    #   rekeying bug http://twistedmatrix.com/trac/ticket/4395
-    # * The cloud backend depends on Twisted 12.1.0 for HTTPConnectionPool.
-    # * IPv6 support will also depend on Twisted 12.1.0.
-    #
-    "Twisted >= 12.1.0",
-=======
     "zope.interface >= 3.6.0, != 3.6.3, != 3.6.4",
->>>>>>> 01b09f3b
 
     # * foolscap < 0.5.1 had a performance bug which spent O(N**2) CPU for
     #   transferring large mutable files of size N.
     # * foolscap < 0.6 is incompatible with Twisted 10.2.0.
     # * foolscap 0.6.1 quiets a DeprecationWarning.
-<<<<<<< HEAD
-    # * foolscap < 0.6.3 is incompatible with Twisted-11.1.0 and newer.
-    # * foolscap 0.8.0 generates 2048-bit RSA-with-SHA-256 signatures,
-    #   rather than 1024-bit RSA-with-MD5. This also allows us to work
-    #   with a FIPS build of OpenSSL.
-    # * pyOpenSSL is required by foolscap for it (foolscap) to provide secure
-    #   connections. Foolscap doesn't reliably declare this dependency in a
-    #   machine-readable way, so we need to declare a dependency on pyOpenSSL
-    #   ourselves. Tahoe-LAFS doesn't *really* depend directly on pyOpenSSL,
-    #   so if something changes in the relationship between foolscap and
-    #   pyOpenSSL, such as foolscap requiring a specific version of
-    #   pyOpenSSL, or foolscap switching from pyOpenSSL to a different crypto
-    #   library, we need to update this declaration here.
-    #
-    "foolscap >= 0.8.0",
-    "pyOpenSSL >= 0.13",
-
-    "Nevow >= 0.6.0",
-
-    # Needed for SFTP. pyasn1 is needed by twisted.conch in Twisted >= 9.0.
-    # pycrypto 2.2 doesn't work due to https://bugs.launchpad.net/pycrypto/+bug/620253
-    # pycrypto 2.4 doesn't work due to https://bugs.launchpad.net/pycrypto/+bug/881130
-    "pycrypto == 2.1.0, == 2.3, >= 2.4.1",
-    "pyasn1 >= 0.1.8",
-
-    # <http://www.voidspace.org.uk/python/mock/>, 0.8.0 provides "call"
-    # mock 1.1.x seems to cause problems on several buildslaves.
-    "mock >= 0.8.0, <= 1.0.1",
-=======
     # * foolscap < 0.6.3 is incompatible with Twisted 11.1.0 and newer.
     # * foolscap 0.8.0 generates 2048-bit RSA-with-SHA-256 signatures,
     #   rather than 1024-bit RSA-with-MD5. This also allows us to work
@@ -93,20 +45,10 @@
     # pycrypto 2.2 doesn't work due to <https://bugs.launchpad.net/pycrypto/+bug/620253>
     # pycrypto 2.4 doesn't work due to <https://bugs.launchpad.net/pycrypto/+bug/881130>
     "pycrypto >= 2.1.0, != 2.2, != 2.4",
->>>>>>> 01b09f3b
 
     # pycryptopp-0.6.0 includes ed25519
     "pycryptopp >= 0.6.0",
 
-<<<<<<< HEAD
-    # needed for cloud backend
-    "txAWS == 0.2.1.post5",
-    "oauth2client == 1.1.0",
-
-    # Will be needed to test web apps, but not yet. See #1001.
-    #"windmill >= 1.3",
-
-=======
     "service-identity",         # this is needed to suppress complaints about being unable to verify certs
     "characteristic >= 14.0.0", # latest service-identity depends on this version
     "pyasn1 >= 0.1.8",          # latest pyasn1-modules depends on this version
@@ -147,44 +89,15 @@
     # * pyOpenSSL >= 0.14 is needed in order to avoid
     #   <https://tahoe-lafs.org/trac/tahoe-lafs/ticket/2474>.
     "pyOpenSSL >= 0.14",
->>>>>>> 01b09f3b
+
+    # needed for cloud backend
+    "txAWS == 0.2.1.post5",
+    "oauth2client == 1.1.0",
 ]
 
 # Includes some indirect dependencies, but does not include allmydata.
 # These are in the order they should be listed by --version, etc.
 package_imports = [
-<<<<<<< HEAD
-    # package name      module name
-    ('foolscap',        'foolscap'),
-    ('pycryptopp',      'pycryptopp'),
-    ('zfec',            'zfec'),
-    ('Twisted',         'twisted'),
-    ('Nevow',           'nevow'),
-    ('zope.interface',  'zope.interface'),
-    ('python',          None),
-    ('platform',        None),
-    ('pyOpenSSL',       'OpenSSL'),
-    ('simplejson',      'simplejson'),
-    ('pycrypto',        'Crypto'),
-    ('pyasn1',          'pyasn1'),
-    ('mock',            'mock'),
-    ('txAWS',           'txaws'),
-    ('oauth2client',    'oauth2client'),
-    ('python-dateutil', 'dateutil'),
-    ('httplib2',        'httplib2'),
-    ('python-gflags',   'gflags'),
-]
-
-# Packages we cannot find a version number for by importing.
-not_import_versionable_packages = ('zope.interface', 'mock', 'pyasn1', 'python-gflags')
-
-# Packages that pkg_resources might report, but we don't care about checking their version.
-ignorable_packages = ('argparse', 'pyutil', 'zbase32', 'distribute', 'twisted-web', 'twisted-core', 'twisted-conch', 'six')
-
-
-def require_more():
-    import sys
-=======
     # package name       module name
     ('foolscap',         'foolscap'),
     ('pycryptopp',       'pycryptopp'),
@@ -207,11 +120,17 @@
     ('six',              'six'),
     ('enum34',           'enum'),
     ('pycparser',        'pycparser'),
+    ('txAWS',            'txaws'),
+    ('oauth2client',     'oauth2client'),
+    ('python-dateutil',  'dateutil'),
+    ('httplib2',         'httplib2'),
+    ('python-gflags',    'gflags'),
 ]
 
 # Dependencies for which we don't know how to get a version number at run-time.
 not_import_versionable = [
     'zope.interface',
+    'python-gflags',
 ]
 
 # Dependencies reported by pkg_resources that we can safely ignore.
@@ -226,7 +145,6 @@
 ]
 
 import sys
->>>>>>> 01b09f3b
 
 # Don't try to get the version number of setuptools in frozen builds, because
 # that triggers 'site' processing that causes failures. Note that frozen
