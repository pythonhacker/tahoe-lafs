--- conflicted
+++ resolved
@@ -13,12 +13,8 @@
 # Tubs, so it is not useful for tests that involve a Helper, a KeyGenerator,
 # or the control.furl .
 
-<<<<<<< HEAD
-import os.path, shutil
-
-=======
-import os
->>>>>>> 01b09f3b
+import os, shutil
+
 from zope.interface import implements
 from twisted.application import service
 from twisted.internet import defer, reactor
@@ -481,23 +477,16 @@
         d.addCallback(_got_shares)
         return d
 
-<<<<<<< HEAD
+    def delete_all_shares_in_serverdir(self, serverdir):
+        sharedir = os.path.join(serverdir, "shares")
+        for prefixdir in os.listdir(sharedir):
+            if prefixdir != 'incoming':
+                fileutil.rm_dir(os.path.join(sharedir, prefixdir))
+
     def corrupt_share(self, (shnum, serverid, sharefile), corruptor_function, debug=False):
         sharedata = fileutil.read(sharefile)
         corruptdata = corruptor_function(sharedata, debug=debug)
         fileutil.write(sharefile, corruptdata)
-=======
-    def delete_all_shares(self, serverdir):
-        sharedir = os.path.join(serverdir, "shares")
-        for prefixdir in os.listdir(sharedir):
-            if prefixdir != 'incoming':
-                fileutil.rm_dir(os.path.join(sharedir, prefixdir))
-
-    def corrupt_share(self, (shnum, serverid, sharefile), corruptor_function):
-        sharedata = open(sharefile, "rb").read()
-        corruptdata = corruptor_function(sharedata)
-        open(sharefile, "wb").write(corruptdata)
->>>>>>> 01b09f3b
 
     def corrupt_shares_numbered(self, uri, shnums, corruptor, debug=False):
         d = self.find_uri_shares(uri)
